{ 
    "CONFIG": {
        "SUBSAMPLING_FACTOR": 1.0,
        "TRAIN_VALIDATION_SPLIT": 0.75,
<<<<<<< HEAD
        "KFOLD_SPLITS": 1,
        "DATASET_CHUNKS": 20,
        "PHASE_PICK_ENSURED_CROP_RATIO": 0.6666666,
        "PHASE_ENSURING_MARGIN":3.0,
        "APPLY_RESAMPLING":true,
        "RESAMPLE_EQ_RATIO":0.5,
=======
        "KFOLD_SPLITS": 5,
        "DATASET_CHUNKS": 20,
        "PHASE_PICK_ENSURED_CROP_RATIO": 1.0,
        "PHASE_ENSURING_MARGIN":6.0,
        "APPLY_RESAMPLING":true,
        "RESAMPLE_EQ_RATIO":0.1,
>>>>>>> 53791465
        "SINGLE_SPLIT_TEST_RATIO":0.2
    },
    "DATASET_DIRECTORIES": {
        "STEAD_WAVEFORMS_HDF5_PATH": "/home/boxx/Public/earthquake_model_evaluations/data/Stead/full/waveforms/test.hdf5",
        "STEAD_METADATA_CSV_PATH": "/home/boxx/Public/earthquake_model_evaluations/data/Stead/full/waveforms/test.csv",
        "INSTANCE_NOISE_WAVEFORMS_HDF5_PATH": "/mnt/second_drive/instance_dset/noise.hdf5",
        "INSTANCE_EQ_WAVEFORMS_HDF5_PATH": "/mnt/second_drive/instance_dset/instance.hdf5",
        "INSTANCE_NOISE_METADATA_CSV_PATH": "/mnt/second_drive/instance_dset/metadata_Instance_noise.csv",
        "INSTANCE_EQ_METADATA_CSV_PATH": "/mnt/second_drive/instance_dset/metadata_Instance_events.csv",
        "CUSTOM_WAVEFORMS_HDF5_PATH": "/mnt/data_a/ege/SLVT/SLVT_continuous_waveforms_overlap.hdf5",
        "CUSTOM_METADATA_CSV_PATH": "/mnt/data_a/ege/SLVT/SLVT_continuous_metadata_overlap.csv"
    },
    "PREPROCESSED_DATASET_DIRECTORY": "/home/onur/recovar_data_preprocessed",
    "TRAINED_MODELS_DIR": "/home/boxx/Public/baseline_models",
    "RESULTS_DIR": "/home/onur/recovar_results"
}<|MERGE_RESOLUTION|>--- conflicted
+++ resolved
@@ -2,21 +2,12 @@
     "CONFIG": {
         "SUBSAMPLING_FACTOR": 1.0,
         "TRAIN_VALIDATION_SPLIT": 0.75,
-<<<<<<< HEAD
-        "KFOLD_SPLITS": 1,
-        "DATASET_CHUNKS": 20,
-        "PHASE_PICK_ENSURED_CROP_RATIO": 0.6666666,
-        "PHASE_ENSURING_MARGIN":3.0,
-        "APPLY_RESAMPLING":true,
-        "RESAMPLE_EQ_RATIO":0.5,
-=======
         "KFOLD_SPLITS": 5,
         "DATASET_CHUNKS": 20,
         "PHASE_PICK_ENSURED_CROP_RATIO": 1.0,
         "PHASE_ENSURING_MARGIN":6.0,
         "APPLY_RESAMPLING":true,
         "RESAMPLE_EQ_RATIO":0.1,
->>>>>>> 53791465
         "SINGLE_SPLIT_TEST_RATIO":0.2
     },
     "DATASET_DIRECTORIES": {
