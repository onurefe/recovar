--- conflicted
+++ resolved
@@ -1,14 +1,10 @@
 { 
     "CONFIG": {
-<<<<<<< HEAD
-        "SUBSAMPLING_FACTOR":1.0,
-        "TRAIN_VALIDATION_SPLIT": 0.80,
-        "KFOLD_SPLITS": 5,
-=======
+
         "SUBSAMPLING_FACTOR": 1.0,
         "TRAIN_VALIDATION_SPLIT": 0.75,
         "KFOLD_SPLITS": 1,
->>>>>>> c2b14584
+
         "DATASET_CHUNKS": 20,
         "PHASE_PICK_ENSURED_CROP_RATIO": 0.6666666,
         "PHASE_ENSURING_MARGIN":3.0,
@@ -17,7 +13,7 @@
         "SINGLE_SPLIT_TEST_RATIO":0.2
     },
     "DATASET_DIRECTORIES": {
-<<<<<<< HEAD
+
         "STEAD_WAVEFORMS_HDF5_PATH": "/home/boxx/Public/earthquake_model_evaluations/data/Stead/full/waveforms/test.hdf5",
         "STEAD_METADATA_CSV_PATH": "/home/boxx/Public/earthquake_model_evaluations/data/Stead/full/waveforms/test.csv",
         "INSTANCE_NOISE_WAVEFORMS_HDF5_PATH": "/home/datasets/instance/noise/waveforms.hdf5",
@@ -30,16 +26,5 @@
     "PREPROCESSED_DATASET_DIRECTORY": "/home/ege/recovar_data_preprocessed",
     "TRAINED_MODELS_DIR": "/home/boxx/Public/baseline_models",
     "RESULTS_DIR": "/home/ege/recovar/reproducibility/results"
-=======
-        "STEAD_WAVEFORMS_HDF5_PATH": "/home/datasets/stead/waveforms.hdf5",
-        "STEAD_METADATA_CSV_PATH": "/home/datasets/stead/metadata.csv",
-        "INSTANCE_NOISE_WAVEFORMS_HDF5_PATH": "/home/datasets/instance/noise/waveforms.hdf5",
-        "INSTANCE_EQ_WAVEFORMS_HDF5_PATH": "/home/datasets/instance/events/waveforms.hdf5",
-        "INSTANCE_NOISE_METADATA_CSV_PATH": "/home/datasets/instance/noise/metadata.csv",
-        "INSTANCE_EQ_METADATA_CSV_PATH": "/home/datasets/instance/events/metadata.csv"
-    },
-    "PREPROCESSED_DATASET_DIRECTORY": "/home/onur/recovar_data_preprocessed",
-    "TRAINED_MODELS_DIR": "/home/onur/recovar_models",
-    "RESULTS_DIR": "/home/onur/recovar_results"
->>>>>>> c2b14584
+
 }