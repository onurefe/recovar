--- conflicted
+++ resolved
@@ -17,10 +17,7 @@
         split,
         epochs,
         apply_resampling,
-<<<<<<< HEAD
-=======
         resample_while_keeping_total_waveforms_fixed,
->>>>>>> 53791465
         resample_eq_ratio,
         method_params={},
     ):
@@ -32,10 +29,7 @@
         self.split = split
         self.epochs = epochs
         self.method_params = method_params
-<<<<<<< HEAD
-=======
         self.resample_while_keeping_total_waveforms_fixed = resample_while_keeping_total_waveforms_fixed
->>>>>>> 53791465
         self.apply_resampling = apply_resampling
         self.resample_eq_ratio = resample_eq_ratio
         
@@ -134,12 +128,8 @@
     def _add_test_environment(self):
         self.test_environment = KFoldEnvironment(self.test_dataset,
                                                  apply_resampling=self.apply_resampling,
-<<<<<<< HEAD
-                                                 resample_eq_ratio=self.resample_eq_ratio)
-=======
                                                  resample_eq_ratio=self.resample_eq_ratio,
                                                  resample_while_keeping_total_waveforms_fixed=self.resample_while_keeping_total_waveforms_fixed)
->>>>>>> 53791465
 
     def _get_exp_results_dir(self):
         return get_exp_results_dir(
