--- conflicted
+++ resolved
@@ -9,21 +9,12 @@
      "name": "stderr",
      "output_type": "stream",
      "text": [
-<<<<<<< HEAD
-      "2025-07-08 16:35:16.131880: I tensorflow/core/util/port.cc:111] oneDNN custom operations are on. You may see slightly different numerical results due to floating-point round-off errors from different computation orders. To turn them off, set the environment variable `TF_ENABLE_ONEDNN_OPTS=0`.\n",
-      "2025-07-08 16:35:16.150183: E tensorflow/compiler/xla/stream_executor/cuda/cuda_dnn.cc:9342] Unable to register cuDNN factory: Attempting to register factory for plugin cuDNN when one has already been registered\n",
-      "2025-07-08 16:35:16.150205: E tensorflow/compiler/xla/stream_executor/cuda/cuda_fft.cc:609] Unable to register cuFFT factory: Attempting to register factory for plugin cuFFT when one has already been registered\n",
-      "2025-07-08 16:35:16.150214: E tensorflow/compiler/xla/stream_executor/cuda/cuda_blas.cc:1518] Unable to register cuBLAS factory: Attempting to register factory for plugin cuBLAS when one has already been registered\n",
-      "2025-07-08 16:35:16.153612: I tensorflow/core/platform/cpu_feature_guard.cc:182] This TensorFlow binary is optimized to use available CPU instructions in performance-critical operations.\n",
-      "To enable the following instructions: AVX2 AVX_VNNI FMA, in other operations, rebuild TensorFlow with the appropriate compiler flags.\n"
-=======
       "2025-08-27 00:00:15.466348: I tensorflow/core/util/port.cc:111] oneDNN custom operations are on. You may see slightly different numerical results due to floating-point round-off errors from different computation orders. To turn them off, set the environment variable `TF_ENABLE_ONEDNN_OPTS=0`.\n",
       "2025-08-27 00:00:15.500961: E tensorflow/compiler/xla/stream_executor/cuda/cuda_dnn.cc:9342] Unable to register cuDNN factory: Attempting to register factory for plugin cuDNN when one has already been registered\n",
       "2025-08-27 00:00:15.500993: E tensorflow/compiler/xla/stream_executor/cuda/cuda_fft.cc:609] Unable to register cuFFT factory: Attempting to register factory for plugin cuFFT when one has already been registered\n",
       "2025-08-27 00:00:15.501018: E tensorflow/compiler/xla/stream_executor/cuda/cuda_blas.cc:1518] Unable to register cuBLAS factory: Attempting to register factory for plugin cuBLAS when one has already been registered\n",
       "2025-08-27 00:00:15.507853: I tensorflow/core/platform/cpu_feature_guard.cc:182] This TensorFlow binary is optimized to use available CPU instructions in performance-critical operations.\n",
       "To enable the following instructions: AVX2 AVX512F AVX512_VNNI FMA, in other operations, rebuild TensorFlow with the appropriate compiler flags.\n"
->>>>>>> 53791465
      ]
     }
    ],
@@ -42,19 +33,6 @@
    "metadata": {},
    "outputs": [],
    "source": [
-<<<<<<< HEAD
-    "# Experiment name.\n",
-    "EXP_NAME = \"exp_test\"\n",
-    "\n",
-    "# Should be one of the RepresentationLearningSingleAutoencoder, RepresentationLearningDenoisingSingleAutoencoder, RepresentationLearningMultipleAutoencoder\n",
-    "MODEL_CLASSES = [RepresentationLearningSingleAutoencoder, RepresentationLearningDenoisingSingleAutoencoder, RepresentationLearningMultipleAutoencoder]\n",
-    "\n",
-    "# Should be stead or instance.\n",
-    "DATASETS = [\"stead\"]\n",
-    "\n",
-    "# Number of epochs\n",
-    "NUM_EPOCHS = 10"
-=======
     "# Should be one of the RepresentationLearningSingleAutoencoder, RepresentationLearningDenoisingSingleAutoencoder, RepresentationLearningMultipleAutoencoder\n",
     "MODEL_CLASSES = [RepresentationLearningMultipleAutoencoder]\n",
     "\n",
@@ -63,7 +41,6 @@
     "\n",
     "# Number of epochs\n",
     "NUM_EPOCHS = 40"
->>>>>>> 53791465
    ]
   },
   {
@@ -90,7 +67,6 @@
     {
      "ename": "ValueError",
      "evalue": "Exception encountered when calling layer 'representation_learning_autoencoder' (type RepresentationLearningSingleAutoencoder).\n\nAttempt to convert a value (None) with an unsupported type (<class 'NoneType'>) to a Tensor.\n\nCall arguments received by layer 'representation_learning_autoencoder' (type RepresentationLearningSingleAutoencoder):\n  • inputs=None\n  • training=False",
-<<<<<<< HEAD
      "output_type": "error",
      "traceback": [
       "\u001b[0;31m---------------------------------------------------------------------------\u001b[0m",
@@ -108,25 +84,6 @@
      "evalue": "",
      "output_type": "error",
      "traceback": [
-=======
-     "output_type": "error",
-     "traceback": [
-      "\u001b[0;31m---------------------------------------------------------------------------\u001b[0m",
-      "\u001b[0;31mValueError\u001b[0m                                Traceback (most recent call last)",
-      "Cell \u001b[0;32mIn[3], line 8\u001b[0m\n\u001b[1;32m      4\u001b[0m \u001b[38;5;28;01mfor\u001b[39;00m split \u001b[38;5;129;01min\u001b[39;00m \u001b[38;5;28mrange\u001b[39m(KFOLD_SPLITS):\n\u001b[1;32m      5\u001b[0m     kfold_trainer \u001b[38;5;241m=\u001b[39m KfoldTrainer(\n\u001b[1;32m      6\u001b[0m         EXP_NAME, model_class, train_dataset, split, epochs\u001b[38;5;241m=\u001b[39mNUM_EPOCHS\n\u001b[1;32m      7\u001b[0m     )\n\u001b[0;32m----> 8\u001b[0m     \u001b[43mkfold_trainer\u001b[49m\u001b[38;5;241;43m.\u001b[39;49m\u001b[43mtrain\u001b[49m\u001b[43m(\u001b[49m\u001b[43m)\u001b[49m\n",
-      "File \u001b[0;32m~/Desktop/GitRepos/recovar/reproducibility/kfold_trainer.py:69\u001b[0m, in \u001b[0;36mKfoldTrainer.train\u001b[0;34m(self)\u001b[0m\n\u001b[1;32m     60\u001b[0m makedirs(\n\u001b[1;32m     61\u001b[0m     get_checkpoint_dir(\n\u001b[1;32m     62\u001b[0m         \u001b[38;5;28mself\u001b[39m\u001b[38;5;241m.\u001b[39mexp_name, \u001b[38;5;28mself\u001b[39m\u001b[38;5;241m.\u001b[39mmodel_name, \u001b[38;5;28mself\u001b[39m\u001b[38;5;241m.\u001b[39mdataset, \u001b[38;5;28mself\u001b[39m\u001b[38;5;241m.\u001b[39msplit\n\u001b[1;32m     63\u001b[0m     ),\n\u001b[1;32m     64\u001b[0m     exist_ok\u001b[38;5;241m=\u001b[39m\u001b[38;5;28;01mTrue\u001b[39;00m,\n\u001b[1;32m     65\u001b[0m )\n\u001b[1;32m     67\u001b[0m model \u001b[38;5;241m=\u001b[39m \u001b[38;5;28mself\u001b[39m\u001b[38;5;241m.\u001b[39m_create_model()\n\u001b[0;32m---> 69\u001b[0m fit_result \u001b[38;5;241m=\u001b[39m \u001b[38;5;28;43mself\u001b[39;49m\u001b[38;5;241;43m.\u001b[39;49m\u001b[43m_train_model\u001b[49m\u001b[43m(\u001b[49m\n\u001b[1;32m     70\u001b[0m \u001b[43m    \u001b[49m\u001b[43mmodel\u001b[49m\u001b[38;5;241;43m=\u001b[39;49m\u001b[43mmodel\u001b[49m\u001b[43m,\u001b[49m\n\u001b[1;32m     71\u001b[0m \u001b[43m    \u001b[49m\u001b[43msplit\u001b[49m\u001b[38;5;241;43m=\u001b[39;49m\u001b[38;5;28;43mself\u001b[39;49m\u001b[38;5;241;43m.\u001b[39;49m\u001b[43msplit\u001b[49m\u001b[43m,\u001b[49m\n\u001b[1;32m     72\u001b[0m \u001b[43m    \u001b[49m\u001b[43mtrain_gen\u001b[49m\u001b[38;5;241;43m=\u001b[39;49m\u001b[43mtrain_gen\u001b[49m\u001b[43m,\u001b[49m\n\u001b[1;32m     73\u001b[0m \u001b[43m    \u001b[49m\u001b[43mvalidation_gen\u001b[49m\u001b[38;5;241;43m=\u001b[39;49m\u001b[43mvalidation_gen\u001b[49m\u001b[43m,\u001b[49m\n\u001b[1;32m     74\u001b[0m \u001b[43m\u001b[49m\u001b[43m)\u001b[49m\n\u001b[1;32m     76\u001b[0m \u001b[38;5;28mself\u001b[39m\u001b[38;5;241m.\u001b[39m_save_history(\u001b[38;5;28mself\u001b[39m\u001b[38;5;241m.\u001b[39msplit, fit_result)\n",
-      "File \u001b[0;32m~/Desktop/GitRepos/recovar/reproducibility/kfold_trainer.py:86\u001b[0m, in \u001b[0;36mKfoldTrainer._train_model\u001b[0;34m(self, model, split, train_gen, validation_gen)\u001b[0m\n\u001b[1;32m     78\u001b[0m \u001b[38;5;28;01mdef\u001b[39;00m \u001b[38;5;21m_train_model\u001b[39m(\u001b[38;5;28mself\u001b[39m, model, split, train_gen, validation_gen):\n\u001b[1;32m     79\u001b[0m     checkpoint_callback \u001b[38;5;241m=\u001b[39m CheckpointCallback(\n\u001b[1;32m     80\u001b[0m         \u001b[38;5;28mself\u001b[39m\u001b[38;5;241m.\u001b[39mexp_name,\n\u001b[1;32m     81\u001b[0m         model,\n\u001b[1;32m     82\u001b[0m         \u001b[38;5;28mself\u001b[39m\u001b[38;5;241m.\u001b[39mdataset,\n\u001b[1;32m     83\u001b[0m         split,\n\u001b[1;32m     84\u001b[0m     )\n\u001b[0;32m---> 86\u001b[0m     fit_result \u001b[38;5;241m=\u001b[39m \u001b[43mmodel\u001b[49m\u001b[38;5;241;43m.\u001b[39;49m\u001b[43mfit\u001b[49m\u001b[43m(\u001b[49m\n\u001b[1;32m     87\u001b[0m \u001b[43m        \u001b[49m\u001b[43mtrain_gen\u001b[49m\u001b[43m,\u001b[49m\n\u001b[1;32m     88\u001b[0m \u001b[43m        \u001b[49m\u001b[43mvalidation_data\u001b[49m\u001b[38;5;241;43m=\u001b[39;49m\u001b[43mvalidation_gen\u001b[49m\u001b[43m,\u001b[49m\n\u001b[1;32m     89\u001b[0m \u001b[43m        \u001b[49m\u001b[43mepochs\u001b[49m\u001b[38;5;241;43m=\u001b[39;49m\u001b[38;5;28;43mself\u001b[39;49m\u001b[38;5;241;43m.\u001b[39;49m\u001b[43mepochs\u001b[49m\u001b[43m,\u001b[49m\n\u001b[1;32m     90\u001b[0m \u001b[43m        \u001b[49m\u001b[43mbatch_size\u001b[49m\u001b[38;5;241;43m=\u001b[39;49m\u001b[43mBATCH_SIZE\u001b[49m\u001b[43m,\u001b[49m\n\u001b[1;32m     91\u001b[0m \u001b[43m        \u001b[49m\u001b[43mcallbacks\u001b[49m\u001b[38;5;241;43m=\u001b[39;49m\u001b[43m[\u001b[49m\u001b[43mcheckpoint_callback\u001b[49m\u001b[43m]\u001b[49m\u001b[43m,\u001b[49m\n\u001b[1;32m     92\u001b[0m \u001b[43m        \u001b[49m\u001b[43mshuffle\u001b[49m\u001b[38;5;241;43m=\u001b[39;49m\u001b[38;5;28;43;01mFalse\u001b[39;49;00m\u001b[43m,\u001b[49m\n\u001b[1;32m     93\u001b[0m \u001b[43m    \u001b[49m\u001b[43m)\u001b[49m\n\u001b[1;32m     95\u001b[0m     \u001b[38;5;28;01mreturn\u001b[39;00m fit_result\n",
-      "File \u001b[0;32m~/anaconda3/envs/recovar/lib/python3.10/site-packages/keras/src/utils/traceback_utils.py:70\u001b[0m, in \u001b[0;36mfilter_traceback.<locals>.error_handler\u001b[0;34m(*args, **kwargs)\u001b[0m\n\u001b[1;32m     67\u001b[0m     filtered_tb \u001b[38;5;241m=\u001b[39m _process_traceback_frames(e\u001b[38;5;241m.\u001b[39m__traceback__)\n\u001b[1;32m     68\u001b[0m     \u001b[38;5;66;03m# To get the full stack trace, call:\u001b[39;00m\n\u001b[1;32m     69\u001b[0m     \u001b[38;5;66;03m# `tf.debugging.disable_traceback_filtering()`\u001b[39;00m\n\u001b[0;32m---> 70\u001b[0m     \u001b[38;5;28;01mraise\u001b[39;00m e\u001b[38;5;241m.\u001b[39mwith_traceback(filtered_tb) \u001b[38;5;28;01mfrom\u001b[39;00m \u001b[38;5;28;01mNone\u001b[39;00m\n\u001b[1;32m     71\u001b[0m \u001b[38;5;28;01mfinally\u001b[39;00m:\n\u001b[1;32m     72\u001b[0m     \u001b[38;5;28;01mdel\u001b[39;00m filtered_tb\n",
-      "File \u001b[0;32m~/anaconda3/envs/recovar/lib/python3.10/site-packages/recovar/representation_learning_models.py:112\u001b[0m, in \u001b[0;36mRepresentationLearningSingleAutoencoder.call\u001b[0;34m(self, inputs, training)\u001b[0m\n\u001b[1;32m    110\u001b[0m \u001b[38;5;28;01mdef\u001b[39;00m \u001b[38;5;21mcall\u001b[39m(\u001b[38;5;28mself\u001b[39m, inputs, training\u001b[38;5;241m=\u001b[39m\u001b[38;5;28;01mFalse\u001b[39;00m):\n\u001b[1;32m    111\u001b[0m     x \u001b[38;5;241m=\u001b[39m \u001b[38;5;28mself\u001b[39m\u001b[38;5;241m.\u001b[39minp(inputs)\n\u001b[0;32m--> 112\u001b[0m     x \u001b[38;5;241m=\u001b[39m \u001b[43mtf\u001b[49m\u001b[38;5;241;43m.\u001b[39;49m\u001b[43mcast\u001b[49m\u001b[43m(\u001b[49m\u001b[43mx\u001b[49m\u001b[43m,\u001b[49m\u001b[43m \u001b[49m\u001b[43mdtype\u001b[49m\u001b[38;5;241;43m=\u001b[39;49m\u001b[43mtf\u001b[49m\u001b[38;5;241;43m.\u001b[39;49m\u001b[43mfloat32\u001b[49m\u001b[43m)\u001b[49m\n\u001b[1;32m    114\u001b[0m     x \u001b[38;5;241m=\u001b[39m \u001b[38;5;28mself\u001b[39m\u001b[38;5;241m.\u001b[39mnormalize1(x)\n\u001b[1;32m    115\u001b[0m     x \u001b[38;5;241m=\u001b[39m \u001b[38;5;28mself\u001b[39m\u001b[38;5;241m.\u001b[39madd_noise(x)\n",
-      "\u001b[0;31mValueError\u001b[0m: Exception encountered when calling layer 'representation_learning_autoencoder' (type RepresentationLearningSingleAutoencoder).\n\nAttempt to convert a value (None) with an unsupported type (<class 'NoneType'>) to a Tensor.\n\nCall arguments received by layer 'representation_learning_autoencoder' (type RepresentationLearningSingleAutoencoder):\n  • inputs=None\n  • training=False"
-     ]
-    },
-    {
-     "ename": "",
-     "evalue": "",
-     "output_type": "error",
-     "traceback": [
->>>>>>> 53791465
       "\u001b[1;31mThe Kernel crashed while executing code in the current cell or a previous cell. \n",
       "\u001b[1;31mPlease review the code in the cell(s) to identify a possible cause of the failure. \n",
       "\u001b[1;31mClick <a href='https://aka.ms/vscodeJupyterKernelCrash'>here</a> for more info. \n",
@@ -135,16 +92,6 @@
     }
    ],
    "source": [
-<<<<<<< HEAD
-    "# For all splits, train the model over defined datasets.\n",
-    "for train_dataset in DATASETS:\n",
-    "    for model_class in MODEL_CLASSES:\n",
-    "        for split in range(KFOLD_SPLITS):\n",
-    "            kfold_trainer = KfoldTrainer(\n",
-    "                EXP_NAME, model_class, train_dataset, split, epochs=NUM_EPOCHS\n",
-    "            )\n",
-    "            kfold_trainer.train()"
-=======
     "for eq_ratio in [0.1, 0.2, 0.3, 0.4, 0.5, 0.6, 0.7, 0.8, 0.9]:\n",
     "    for train_dataset in DATASETS:\n",
     "        for model_class in MODEL_CLASSES:\n",
@@ -161,17 +108,12 @@
     "                    resampling_eq_ratio=eq_ratio\n",
     "                )\n",
     "                kfold_trainer.train()"
->>>>>>> 53791465
    ]
   }
  ],
  "metadata": {
   "kernelspec": {
-<<<<<<< HEAD
-   "display_name": "Python 3",
-=======
    "display_name": "onur_tfgpu2_14",
->>>>>>> 53791465
    "language": "python",
    "name": "python3"
   },
