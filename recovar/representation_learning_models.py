import tensorflow as tf
from tensorflow import keras
from recovar.config import BATCH_SIZE
from recovar.layers import AddNoise, NormalizeStd
from recovar.utils import demean, l2_normalize, l2_distance, l4_normalize
from recovar.layers import (Downsample,
                                     Upsample,
                                     UpsampleNoactivation,
                                     ResIdentity,
                                     Padding)

@tf.keras.utils.register_keras_serializable()
class AutoencoderBlock(keras.Model):
    N_TIMESTEPS = 3000
    N_CHANNELS = 3

    def __init__(self, name="autoencoder_block", *args, **kwargs):
        super(AutoencoderBlock, self).__init__(name=name, **kwargs)

    def get_config(self):
        config = super(AutoencoderBlock, self).get_config()
        return config

    def build(self, input_shape=None):  # Create the state of the layer (weights)
        self.inp = keras.layers.InputLayer(
            (self.N_TIMESTEPS, self.N_CHANNELS), batch_size=BATCH_SIZE
        )

        self.down1 = Downsample(8, 15, name="down_1")  # 3000 -> 1500
        self.down2 = Downsample(16, 13, name="down_2")  # 1500 -> 750
        self.pad1 = Padding([1, 1])  # 750 -> 752
        self.down3 = Downsample(32, 11, name="down_3")  # 752 -> 376
        self.down4 = Downsample(64, 9, name="down_4")  # 376 -> 188
        self.down5 = Downsample(64, 7, name="down_5")  # 188 -> 94

        self.resid1 = ResIdentity(64, 5, name="resid_1")
        self.resid2 = ResIdentity(64, 5, name="resid_2")
        self.resid3 = ResIdentity(64, 5, name="resid_3")
        self.resid4 = ResIdentity(64, 5, name="resid_4")
        self.resid5 = ResIdentity(64, 5, name="resid_5")

        self.up1 = Upsample(32, 7, name="up_1")  # 94 -> 188
        self.up2 = Upsample(16, 9, name="up_2")  # 188 -> 376
        self.up3 = Upsample(8, 11, name="up_3")  # 376 -> 752
        self.crop1 = tf.keras.layers.Cropping1D(cropping=(1, 1))  # 752 -> 750
        self.up4 = Upsample(4, 13, name="up_4")  # 750 -> 1500
        self.up5 = UpsampleNoactivation(3, 15, name="up_5")

    def _encoder(self, x, training):
        x = self.down1(x, training=training)
        x = self.down2(x, training=training)
        x = self.pad1(x)
        x = self.down3(x, training=training)
        x = self.down4(x, training=training)
        x = self.down5(x, training=training)

        x = self.resid1(x, training=training)
        x = self.resid2(x, training=training)
        x = self.resid3(x, training=training)
        x = self.resid4(x, training=training)
        x = self.resid5(x, training=training)

        return x

    def _decoder(self, x, training):
        x = self.up1(x, training=training)
        x = self.up2(x, training=training)
        x = self.up3(x, training=training)
        x = self.crop1(x)
        x = self.up4(x, training=training)
        x = self.up5(x, training=training)

        return x

    def call(self, inputs, training=False):
        x = self.inp(inputs)
        x = tf.cast(x, dtype=tf.float32)

        f = self._encoder(x, training=training)
        y = self._decoder(f, training=training)

        return f, y
    

@tf.keras.utils.register_keras_serializable()
class RepresentationLearningSingleAutoencoder(keras.Model):
    N_TIMESTEPS = 3000
    N_CHANNELS = 3

    def __init__(self, name="representation_learning_autoencoder", input_noise_std=1e-6, *args, **kwargs):
        super(RepresentationLearningSingleAutoencoder, self).__init__(name=name, **kwargs)
        self.input_noise_std = input_noise_std

    def get_config(self):
        config = super(RepresentationLearningSingleAutoencoder, self).get_config()
        return config

    def build(self, input_shape=None):  # Create the state of the layer (weights)
        self.inp = keras.layers.InputLayer(
            (self.N_TIMESTEPS, self.N_CHANNELS), batch_size=BATCH_SIZE
        )

        self.normalize1 = NormalizeStd(name="normalize_1")
        self.add_noise = AddNoise(stddev=self.input_noise_std)
        self.normalize2 = NormalizeStd(name="normalize_2")

        self.autoencoder = AutoencoderBlock("autoencoder_block")
        self.bn = tf.keras.layers.BatchNormalization(center=False, scale=False)

    def call(self, inputs, training=False):
        x = self.inp(inputs)
        x = tf.cast(x, dtype=tf.float32)

        x = self.normalize1(x)
        x = self.add_noise(x)
        x = self.normalize2(x)

        f, y = self.autoencoder(x, training=training)
        f = self.bn(f, training=training)

        self.add_loss(tf.reduce_mean(l2_distance(x, y), axis=0))

        return f, y


@tf.keras.utils.register_keras_serializable()
class RepresentationLearningDenoisingSingleAutoencoder(keras.Model):
    N_TIMESTEPS = 3000
    N_CHANNELS = 3

    def __init__(
        self,
        name="representation_learning_denoising_autoencoder",
        input_noise_std=1e-6,
        denoising_noise_std=2e-1,
        *args,
        **kwargs
    ):
        super(RepresentationLearningDenoisingSingleAutoencoder, self).__init__(name=name, **kwargs)
        self.input_noise_std = input_noise_std
        self.denoising_noise_std = denoising_noise_std

    def get_config(self):
        config = super(RepresentationLearningDenoisingSingleAutoencoder, self).get_config()
        return config

    def build(self, input_shape=None):  # Create the state of the layer (weights)
        self.inp = keras.layers.InputLayer(
            (self.N_TIMESTEPS, self.N_CHANNELS), batch_size=BATCH_SIZE
        )

        self.normalize1 = NormalizeStd(name="normalize_1")
        self.add_noise_input = AddNoise(
            name="add_noise_input", stddev=self.input_noise_std
        )
        self.normalize2 = NormalizeStd(name="normalize_2")

        self.add_noise_denoising = AddNoise(
            name="add_noise_denoising", stddev=self.denoising_noise_std
        )
        self.normalize_denoising = NormalizeStd(name="normalize_denoising")

        self.autoencoder = AutoencoderBlock("autoencoder_block")
        self.bn = tf.keras.layers.BatchNormalization(center=False, scale=False)

    def call(self, inputs, training=False):
        x = self.inp(inputs)
        x = tf.cast(x, dtype=tf.float32)

        x = self.normalize1(x)
        x = self.add_noise_input(x)
        x = self.normalize2(x)

        if training:
            x_noised = self.normalize_denoising(self.add_noise_denoising(x))
        else:
            x_noised = x

        f, y = self.autoencoder(x_noised, training=training)
        f = self.bn(f, training=training)

        self.add_loss(tf.reduce_mean(l2_distance(x, y), axis=0))

        return f, y


@tf.keras.utils.register_keras_serializable()
class RepresentationLearningMultipleAutoencoder(keras.Model):
    N_TIMESTEPS = 3000
    N_CHANNELS = 3

    def __init__(
        self,
        name="representation_learning_autoencoder_ensemble",
        input_noise_std=1e-6,
        eps=1e-27,
        *args,
        **kwargs
    ):
        super(RepresentationLearningMultipleAutoencoder, self).__init__(name=name, **kwargs)
        self.input_noise_std = input_noise_std
        self.eps = eps

    def get_config(self):
        config = super(RepresentationLearningMultipleAutoencoder, self).get_config()
        return config

    def build(self, input_shape=None):  # Create the state of the layer (weights)
        self.inp = keras.layers.InputLayer(
            (self.N_TIMESTEPS, self.N_CHANNELS), batch_size=BATCH_SIZE
        )

        self.normalize1 = NormalizeStd(name="normalize_1")
        self.add_noise = AddNoise(stddev=self.input_noise_std)
        self.normalize2 = NormalizeStd(name="normalize_2")

        self.autoencoder1 = AutoencoderBlock("autoencoder_block1")
        self.autoencoder2 = AutoencoderBlock("autoencoder_block2")
        self.autoencoder3 = AutoencoderBlock("autoencoder_block3")
        self.autoencoder4 = AutoencoderBlock("autoencoder_block4")
        self.autoencoder5 = AutoencoderBlock("autoencoder_block5")

        self.linear1 = tf.Variable(
            initial_value=tf.keras.initializers.GlorotNormal()(shape=(64, 64)),
            dtype=tf.float32,
            name="linear_1",
            trainable=True,
        )

        self.linear2 = tf.Variable(
            initial_value=tf.keras.initializers.GlorotNormal()(shape=(64, 64)),
            dtype=tf.float32,
            name="linear_2",
            trainable=True,
        )

        self.linear3 = tf.Variable(
            initial_value=tf.keras.initializers.GlorotNormal()(shape=(64, 64)),
            dtype=tf.float32,
            name="linear_3",
            trainable=True,
        )

        self.linear4 = tf.Variable(
            initial_value=tf.keras.initializers.GlorotNormal()(shape=(64, 64)),
            dtype=tf.float32,
            name="linear_4",
            trainable=True,
        )

        self.linear5 = tf.Variable(
            initial_value=tf.keras.initializers.GlorotNormal()(shape=(64, 64)),
            dtype=tf.float32,
            name="linear_5",
            trainable=True,
        )

        self.bn1 = tf.keras.layers.BatchNormalization(center=False, scale=False)
        self.bn2 = tf.keras.layers.BatchNormalization(center=False, scale=False)
        self.bn3 = tf.keras.layers.BatchNormalization(center=False, scale=False)
        self.bn4 = tf.keras.layers.BatchNormalization(center=False, scale=False)
        self.bn5 = tf.keras.layers.BatchNormalization(center=False, scale=False)

    def call(self, inputs, training=False):
        x = self.inp(inputs)
        x = tf.cast(x, dtype=tf.float32)

        x = self.normalize1(x)
        x = self.add_noise(x)
        x = self.normalize2(x)

        f1, y1 = self.autoencoder1(x, training=training)
        f2, y2 = self.autoencoder2(x, training=training)
        f3, y3 = self.autoencoder3(x, training=training)
        f4, y4 = self.autoencoder4(x, training=training)
        f5, y5 = self.autoencoder5(x, training=training)

        f1p = tf.transpose(
            tf.matmul(self.linear1, tf.stop_gradient(f1), transpose_b=True),
            perm=[0, 2, 1],
        )
        f2p = tf.transpose(
            tf.matmul(self.linear2, tf.stop_gradient(f2), transpose_b=True),
            perm=[0, 2, 1],
        )
        f3p = tf.transpose(
            tf.matmul(self.linear3, tf.stop_gradient(f3), transpose_b=True),
            perm=[0, 2, 1],
        )
        f4p = tf.transpose(
            tf.matmul(self.linear4, tf.stop_gradient(f4), transpose_b=True),
            perm=[0, 2, 1],
        )
        f5p = tf.transpose(
            tf.matmul(self.linear5, tf.stop_gradient(f5), transpose_b=True),
            perm=[0, 2, 1],
        )

        f1p = self.bn1(f1p, training=training)
        f2p = self.bn2(f2p, training=training)
        f3p = self.bn3(f3p, training=training)
        f4p = self.bn4(f4p, training=training)
        f5p = self.bn5(f5p, training=training)

        reconstruction_loss = self._get_reconstruction_loss(x, y1, y2, y3, y4, y5)
        ensemble_distance_loss = self._get_ensemble_distance_loss(
            f1p, f2p, f3p, f4p, f5p
        )

        self.add_loss(reconstruction_loss + ensemble_distance_loss)

        return f1p, f2p, f3p, f4p, f5p, y1, y2, y3, y4, y5

    def _get_ensemble_distance_loss(self, f1p, f2p, f3p, f4p, f5p):
        ensemble_distance_loss = (
            tf.reduce_mean(self._l2_after_channel_normalizing(f1p, f2p), axis=0)
            + tf.reduce_mean(self._l2_after_channel_normalizing(f1p, f3p), axis=0)
            + tf.reduce_mean(self._l2_after_channel_normalizing(f2p, f3p), axis=0)
            + tf.reduce_mean(self._l2_after_channel_normalizing(f1p, f4p), axis=0)
            + tf.reduce_mean(self._l2_after_channel_normalizing(f2p, f4p), axis=0)
            + tf.reduce_mean(self._l2_after_channel_normalizing(f3p, f4p), axis=0)
            + tf.reduce_mean(self._l2_after_channel_normalizing(f1p, f5p), axis=0)
            + tf.reduce_mean(self._l2_after_channel_normalizing(f2p, f5p), axis=0)
            + tf.reduce_mean(self._l2_after_channel_normalizing(f3p, f5p), axis=0)
            + tf.reduce_mean(self._l2_after_channel_normalizing(f4p, f5p), axis=0)
        ) / 10.0

        return ensemble_distance_loss

    def _get_reconstruction_loss(self, x, y1, y2, y3, y4, y5):
        reconstruction_loss = (
            tf.reduce_mean(l2_distance(x, y1), axis=0)
            + tf.reduce_mean(l2_distance(x, y2), axis=0)
            + tf.reduce_mean(l2_distance(x, y3), axis=0)
            + tf.reduce_mean(l2_distance(x, y4), axis=0)
            + tf.reduce_mean(l2_distance(x, y5), axis=0)
        ) / 5.0

        return reconstruction_loss

    def _l2_after_channel_normalizing(self, x, y):
        x = demean(x, axis=1)
        y = demean(y, axis=1)

        x = l2_normalize(x, axis=1)
        y = l2_normalize(y, axis=1)

        distance = tf.sqrt(tf.reduce_mean(tf.square(x - y), axis=[1, 2]))

        return distance
<<<<<<< HEAD
 

@tf.keras.utils.register_keras_serializable()


class RepresentationLearningMultipleAutoencoderL4(keras.Model):


    N_TIMESTEPS = 3000


    N_CHANNELS = 3





    def __init__(


        self,


        name="representation_learning_autoencoderl4_ensemble",


        input_noise_std=1e-6,


        eps=1e-27,


        *args,


        **kwargs


    ):


        super(RepresentationLearningMultipleAutoencoderL4, self).__init__(name=name, **kwargs)


        self.input_noise_std = input_noise_std


        self.eps = eps





    def get_config(self):


        config = super(RepresentationLearningMultipleAutoencoderL4, self).get_config()


        return config





    def build(self, input_shape=None):  # Create the state of the layer (weights)


        self.inp = keras.layers.InputLayer(


            (self.N_TIMESTEPS, self.N_CHANNELS), batch_size=BATCH_SIZE


        )





        self.normalize1 = NormalizeStd(name="normalize_1")


        self.add_noise = AddNoise(stddev=self.input_noise_std)


        self.normalize2 = NormalizeStd(name="normalize_2")





        self.autoencoder1 = AutoencoderBlock("autoencoder_block1")


        self.autoencoder2 = AutoencoderBlock("autoencoder_block2")


        self.autoencoder3 = AutoencoderBlock("autoencoder_block3")


        self.autoencoder4 = AutoencoderBlock("autoencoder_block4")


        self.autoencoder5 = AutoencoderBlock("autoencoder_block5")





        self.linear1 = tf.Variable(


            initial_value=tf.keras.initializers.GlorotNormal()(shape=(64, 64)),


            dtype=tf.float32,


            name="linear_1",


            trainable=True,


        )





        self.linear2 = tf.Variable(


            initial_value=tf.keras.initializers.GlorotNormal()(shape=(64, 64)),


            dtype=tf.float32,


            name="linear_2",


            trainable=True,


        )





        self.linear3 = tf.Variable(


            initial_value=tf.keras.initializers.GlorotNormal()(shape=(64, 64)),


            dtype=tf.float32,


            name="linear_3",


            trainable=True,


        )





        self.linear4 = tf.Variable(


            initial_value=tf.keras.initializers.GlorotNormal()(shape=(64, 64)),


            dtype=tf.float32,


            name="linear_4",


            trainable=True,


        )





        self.linear5 = tf.Variable(


            initial_value=tf.keras.initializers.GlorotNormal()(shape=(64, 64)),


            dtype=tf.float32,


            name="linear_5",


            trainable=True,


        )





        self.bn1 = tf.keras.layers.BatchNormalization(center=False, scale=False)


        self.bn2 = tf.keras.layers.BatchNormalization(center=False, scale=False)


        self.bn3 = tf.keras.layers.BatchNormalization(center=False, scale=False)


        self.bn4 = tf.keras.layers.BatchNormalization(center=False, scale=False)


        self.bn5 = tf.keras.layers.BatchNormalization(center=False, scale=False)





    def call(self, inputs, training=False):


        x = self.inp(inputs)


        x = tf.cast(x, dtype=tf.float32)





        x = self.normalize1(x)


        x = self.add_noise(x)


        x = self.normalize2(x)





        f1, y1 = self.autoencoder1(x, training=training)


        f2, y2 = self.autoencoder2(x, training=training)


        f3, y3 = self.autoencoder3(x, training=training)


        f4, y4 = self.autoencoder4(x, training=training)


        f5, y5 = self.autoencoder5(x, training=training)





        f1p = tf.transpose(


            tf.matmul(self.linear1, tf.stop_gradient(f1), transpose_b=True),


            perm=[0, 2, 1],


        )


        f2p = tf.transpose(


            tf.matmul(self.linear2, tf.stop_gradient(f2), transpose_b=True),


            perm=[0, 2, 1],


        )


        f3p = tf.transpose(


            tf.matmul(self.linear3, tf.stop_gradient(f3), transpose_b=True),


            perm=[0, 2, 1],


        )


        f4p = tf.transpose(


            tf.matmul(self.linear4, tf.stop_gradient(f4), transpose_b=True),


            perm=[0, 2, 1],


        )


        f5p = tf.transpose(


            tf.matmul(self.linear5, tf.stop_gradient(f5), transpose_b=True),


            perm=[0, 2, 1],


        )





        f1p = self.bn1(f1p, training=training)


        f2p = self.bn2(f2p, training=training)


        f3p = self.bn3(f3p, training=training)


        f4p = self.bn4(f4p, training=training)


        f5p = self.bn5(f5p, training=training)





        reconstruction_loss = self._get_reconstruction_loss(x, y1, y2, y3, y4, y5)


        ensemble_distance_loss = self._get_ensemble_distance_loss(


            f1p, f2p, f3p, f4p, f5p


        )





        self.add_loss(reconstruction_loss + ensemble_distance_loss)





        return f1p, f2p, f3p, f4p, f5p, y1, y2, y3, y4, y5





    def _get_ensemble_distance_loss(self, f1p, f2p, f3p, f4p, f5p):


        ensemble_distance_loss = (


            tf.reduce_mean(self._l4_after_channel_normalizing(f1p, f2p), axis=0)


            + tf.reduce_mean(self._l4_after_channel_normalizing(f1p, f3p), axis=0)


            + tf.reduce_mean(self._l4_after_channel_normalizing(f2p, f3p), axis=0)


            + tf.reduce_mean(self._l4_after_channel_normalizing(f1p, f4p), axis=0)


            + tf.reduce_mean(self._l4_after_channel_normalizing(f2p, f4p), axis=0)


            + tf.reduce_mean(self._l4_after_channel_normalizing(f3p, f4p), axis=0)


            + tf.reduce_mean(self._l4_after_channel_normalizing(f1p, f5p), axis=0)


            + tf.reduce_mean(self._l4_after_channel_normalizing(f2p, f5p), axis=0)


            + tf.reduce_mean(self._l4_after_channel_normalizing(f3p, f5p), axis=0)


            + tf.reduce_mean(self._l4_after_channel_normalizing(f4p, f5p), axis=0)


        ) / 10.0





        return ensemble_distance_loss





    def _get_reconstruction_loss(self, x, y1, y2, y3, y4, y5):


        reconstruction_loss = (


            tf.reduce_mean(l2_distance(x, y1), axis=0)


            + tf.reduce_mean(l2_distance(x, y2), axis=0)


            + tf.reduce_mean(l2_distance(x, y3), axis=0)


            + tf.reduce_mean(l2_distance(x, y4), axis=0)


            + tf.reduce_mean(l2_distance(x, y5), axis=0)


        ) / 5.0





        return reconstruction_loss





    def _l4_after_channel_normalizing(self, x, y):


        x = demean(x, axis=1)


        y = demean(y, axis=1)





        x = l4_normalize(x, axis=1)


        y = l4_normalize(y, axis=1)





        distance = tf.sqrt(tf.sqrt(tf.reduce_mean(tf.square(tf.square(x - y)), axis=[1, 2])))





=======
    

@tf.keras.utils.register_keras_serializable()
class RepresentationLearningMultipleAutoencoderL4(keras.Model):
    N_TIMESTEPS = 3000
    N_CHANNELS = 3

    def __init__(
        self,
        name="representation_learning_autoencoderl4_ensemble",
        input_noise_std=1e-6,
        eps=1e-27,
        *args,
        **kwargs
    ):
        super(RepresentationLearningMultipleAutoencoderL4, self).__init__(name=name, **kwargs)
        self.input_noise_std = input_noise_std
        self.eps = eps

    def get_config(self):
        config = super(RepresentationLearningMultipleAutoencoderL4, self).get_config()
        return config

    def build(self, input_shape=None):  # Create the state of the layer (weights)
        self.inp = keras.layers.InputLayer(
            (self.N_TIMESTEPS, self.N_CHANNELS), batch_size=BATCH_SIZE
        )

        self.normalize1 = NormalizeStd(name="normalize_1")
        self.add_noise = AddNoise(stddev=self.input_noise_std)
        self.normalize2 = NormalizeStd(name="normalize_2")

        self.autoencoder1 = AutoencoderBlock("autoencoder_block1")
        self.autoencoder2 = AutoencoderBlock("autoencoder_block2")
        self.autoencoder3 = AutoencoderBlock("autoencoder_block3")
        self.autoencoder4 = AutoencoderBlock("autoencoder_block4")
        self.autoencoder5 = AutoencoderBlock("autoencoder_block5")

        self.linear1 = tf.Variable(
            initial_value=tf.keras.initializers.GlorotNormal()(shape=(64, 64)),
            dtype=tf.float32,
            name="linear_1",
            trainable=True,
        )

        self.linear2 = tf.Variable(
            initial_value=tf.keras.initializers.GlorotNormal()(shape=(64, 64)),
            dtype=tf.float32,
            name="linear_2",
            trainable=True,
        )

        self.linear3 = tf.Variable(
            initial_value=tf.keras.initializers.GlorotNormal()(shape=(64, 64)),
            dtype=tf.float32,
            name="linear_3",
            trainable=True,
        )

        self.linear4 = tf.Variable(
            initial_value=tf.keras.initializers.GlorotNormal()(shape=(64, 64)),
            dtype=tf.float32,
            name="linear_4",
            trainable=True,
        )

        self.linear5 = tf.Variable(
            initial_value=tf.keras.initializers.GlorotNormal()(shape=(64, 64)),
            dtype=tf.float32,
            name="linear_5",
            trainable=True,
        )

        self.bn1 = tf.keras.layers.BatchNormalization(center=False, scale=False)
        self.bn2 = tf.keras.layers.BatchNormalization(center=False, scale=False)
        self.bn3 = tf.keras.layers.BatchNormalization(center=False, scale=False)
        self.bn4 = tf.keras.layers.BatchNormalization(center=False, scale=False)
        self.bn5 = tf.keras.layers.BatchNormalization(center=False, scale=False)

    def call(self, inputs, training=False):
        x = self.inp(inputs)
        x = tf.cast(x, dtype=tf.float32)

        x = self.normalize1(x)
        x = self.add_noise(x)
        x = self.normalize2(x)

        f1, y1 = self.autoencoder1(x, training=training)
        f2, y2 = self.autoencoder2(x, training=training)
        f3, y3 = self.autoencoder3(x, training=training)
        f4, y4 = self.autoencoder4(x, training=training)
        f5, y5 = self.autoencoder5(x, training=training)

        f1p = tf.transpose(
            tf.matmul(self.linear1, tf.stop_gradient(f1), transpose_b=True),
            perm=[0, 2, 1],
        )
        f2p = tf.transpose(
            tf.matmul(self.linear2, tf.stop_gradient(f2), transpose_b=True),
            perm=[0, 2, 1],
        )
        f3p = tf.transpose(
            tf.matmul(self.linear3, tf.stop_gradient(f3), transpose_b=True),
            perm=[0, 2, 1],
        )
        f4p = tf.transpose(
            tf.matmul(self.linear4, tf.stop_gradient(f4), transpose_b=True),
            perm=[0, 2, 1],
        )
        f5p = tf.transpose(
            tf.matmul(self.linear5, tf.stop_gradient(f5), transpose_b=True),
            perm=[0, 2, 1],
        )

        f1p = self.bn1(f1p, training=training)
        f2p = self.bn2(f2p, training=training)
        f3p = self.bn3(f3p, training=training)
        f4p = self.bn4(f4p, training=training)
        f5p = self.bn5(f5p, training=training)

        reconstruction_loss = self._get_reconstruction_loss(x, y1, y2, y3, y4, y5)
        ensemble_distance_loss = self._get_ensemble_distance_loss(
            f1p, f2p, f3p, f4p, f5p
        )

        self.add_loss(reconstruction_loss + ensemble_distance_loss)

        return f1p, f2p, f3p, f4p, f5p, y1, y2, y3, y4, y5

    def _get_ensemble_distance_loss(self, f1p, f2p, f3p, f4p, f5p):
        ensemble_distance_loss = (
            tf.reduce_mean(self._l4_after_channel_normalizing(f1p, f2p), axis=0)
            + tf.reduce_mean(self._l4_after_channel_normalizing(f1p, f3p), axis=0)
            + tf.reduce_mean(self._l4_after_channel_normalizing(f2p, f3p), axis=0)
            + tf.reduce_mean(self._l4_after_channel_normalizing(f1p, f4p), axis=0)
            + tf.reduce_mean(self._l4_after_channel_normalizing(f2p, f4p), axis=0)
            + tf.reduce_mean(self._l4_after_channel_normalizing(f3p, f4p), axis=0)
            + tf.reduce_mean(self._l4_after_channel_normalizing(f1p, f5p), axis=0)
            + tf.reduce_mean(self._l4_after_channel_normalizing(f2p, f5p), axis=0)
            + tf.reduce_mean(self._l4_after_channel_normalizing(f3p, f5p), axis=0)
            + tf.reduce_mean(self._l4_after_channel_normalizing(f4p, f5p), axis=0)
        ) / 10.0

        return ensemble_distance_loss

    def _get_reconstruction_loss(self, x, y1, y2, y3, y4, y5):
        reconstruction_loss = (
            tf.reduce_mean(l2_distance(x, y1), axis=0)
            + tf.reduce_mean(l2_distance(x, y2), axis=0)
            + tf.reduce_mean(l2_distance(x, y3), axis=0)
            + tf.reduce_mean(l2_distance(x, y4), axis=0)
            + tf.reduce_mean(l2_distance(x, y5), axis=0)
        ) / 5.0

        return reconstruction_loss

    def _l4_after_channel_normalizing(self, x, y):
        x = demean(x, axis=1)
        y = demean(y, axis=1)

        x = l4_normalize(x, axis=1)
        y = l4_normalize(y, axis=1)

        distance = tf.sqrt(tf.sqrt(tf.reduce_mean(tf.square(tf.square(x - y)), axis=[1, 2])))

>>>>>>> 53791465
        return distance<|MERGE_RESOLUTION|>--- conflicted
+++ resolved
@@ -348,499 +348,6 @@
         distance = tf.sqrt(tf.reduce_mean(tf.square(x - y), axis=[1, 2]))
 
         return distance
-<<<<<<< HEAD
- 
-
-@tf.keras.utils.register_keras_serializable()
-
-
-class RepresentationLearningMultipleAutoencoderL4(keras.Model):
-
-
-    N_TIMESTEPS = 3000
-
-
-    N_CHANNELS = 3
-
-
-
-
-
-    def __init__(
-
-
-        self,
-
-
-        name="representation_learning_autoencoderl4_ensemble",
-
-
-        input_noise_std=1e-6,
-
-
-        eps=1e-27,
-
-
-        *args,
-
-
-        **kwargs
-
-
-    ):
-
-
-        super(RepresentationLearningMultipleAutoencoderL4, self).__init__(name=name, **kwargs)
-
-
-        self.input_noise_std = input_noise_std
-
-
-        self.eps = eps
-
-
-
-
-
-    def get_config(self):
-
-
-        config = super(RepresentationLearningMultipleAutoencoderL4, self).get_config()
-
-
-        return config
-
-
-
-
-
-    def build(self, input_shape=None):  # Create the state of the layer (weights)
-
-
-        self.inp = keras.layers.InputLayer(
-
-
-            (self.N_TIMESTEPS, self.N_CHANNELS), batch_size=BATCH_SIZE
-
-
-        )
-
-
-
-
-
-        self.normalize1 = NormalizeStd(name="normalize_1")
-
-
-        self.add_noise = AddNoise(stddev=self.input_noise_std)
-
-
-        self.normalize2 = NormalizeStd(name="normalize_2")
-
-
-
-
-
-        self.autoencoder1 = AutoencoderBlock("autoencoder_block1")
-
-
-        self.autoencoder2 = AutoencoderBlock("autoencoder_block2")
-
-
-        self.autoencoder3 = AutoencoderBlock("autoencoder_block3")
-
-
-        self.autoencoder4 = AutoencoderBlock("autoencoder_block4")
-
-
-        self.autoencoder5 = AutoencoderBlock("autoencoder_block5")
-
-
-
-
-
-        self.linear1 = tf.Variable(
-
-
-            initial_value=tf.keras.initializers.GlorotNormal()(shape=(64, 64)),
-
-
-            dtype=tf.float32,
-
-
-            name="linear_1",
-
-
-            trainable=True,
-
-
-        )
-
-
-
-
-
-        self.linear2 = tf.Variable(
-
-
-            initial_value=tf.keras.initializers.GlorotNormal()(shape=(64, 64)),
-
-
-            dtype=tf.float32,
-
-
-            name="linear_2",
-
-
-            trainable=True,
-
-
-        )
-
-
-
-
-
-        self.linear3 = tf.Variable(
-
-
-            initial_value=tf.keras.initializers.GlorotNormal()(shape=(64, 64)),
-
-
-            dtype=tf.float32,
-
-
-            name="linear_3",
-
-
-            trainable=True,
-
-
-        )
-
-
-
-
-
-        self.linear4 = tf.Variable(
-
-
-            initial_value=tf.keras.initializers.GlorotNormal()(shape=(64, 64)),
-
-
-            dtype=tf.float32,
-
-
-            name="linear_4",
-
-
-            trainable=True,
-
-
-        )
-
-
-
-
-
-        self.linear5 = tf.Variable(
-
-
-            initial_value=tf.keras.initializers.GlorotNormal()(shape=(64, 64)),
-
-
-            dtype=tf.float32,
-
-
-            name="linear_5",
-
-
-            trainable=True,
-
-
-        )
-
-
-
-
-
-        self.bn1 = tf.keras.layers.BatchNormalization(center=False, scale=False)
-
-
-        self.bn2 = tf.keras.layers.BatchNormalization(center=False, scale=False)
-
-
-        self.bn3 = tf.keras.layers.BatchNormalization(center=False, scale=False)
-
-
-        self.bn4 = tf.keras.layers.BatchNormalization(center=False, scale=False)
-
-
-        self.bn5 = tf.keras.layers.BatchNormalization(center=False, scale=False)
-
-
-
-
-
-    def call(self, inputs, training=False):
-
-
-        x = self.inp(inputs)
-
-
-        x = tf.cast(x, dtype=tf.float32)
-
-
-
-
-
-        x = self.normalize1(x)
-
-
-        x = self.add_noise(x)
-
-
-        x = self.normalize2(x)
-
-
-
-
-
-        f1, y1 = self.autoencoder1(x, training=training)
-
-
-        f2, y2 = self.autoencoder2(x, training=training)
-
-
-        f3, y3 = self.autoencoder3(x, training=training)
-
-
-        f4, y4 = self.autoencoder4(x, training=training)
-
-
-        f5, y5 = self.autoencoder5(x, training=training)
-
-
-
-
-
-        f1p = tf.transpose(
-
-
-            tf.matmul(self.linear1, tf.stop_gradient(f1), transpose_b=True),
-
-
-            perm=[0, 2, 1],
-
-
-        )
-
-
-        f2p = tf.transpose(
-
-
-            tf.matmul(self.linear2, tf.stop_gradient(f2), transpose_b=True),
-
-
-            perm=[0, 2, 1],
-
-
-        )
-
-
-        f3p = tf.transpose(
-
-
-            tf.matmul(self.linear3, tf.stop_gradient(f3), transpose_b=True),
-
-
-            perm=[0, 2, 1],
-
-
-        )
-
-
-        f4p = tf.transpose(
-
-
-            tf.matmul(self.linear4, tf.stop_gradient(f4), transpose_b=True),
-
-
-            perm=[0, 2, 1],
-
-
-        )
-
-
-        f5p = tf.transpose(
-
-
-            tf.matmul(self.linear5, tf.stop_gradient(f5), transpose_b=True),
-
-
-            perm=[0, 2, 1],
-
-
-        )
-
-
-
-
-
-        f1p = self.bn1(f1p, training=training)
-
-
-        f2p = self.bn2(f2p, training=training)
-
-
-        f3p = self.bn3(f3p, training=training)
-
-
-        f4p = self.bn4(f4p, training=training)
-
-
-        f5p = self.bn5(f5p, training=training)
-
-
-
-
-
-        reconstruction_loss = self._get_reconstruction_loss(x, y1, y2, y3, y4, y5)
-
-
-        ensemble_distance_loss = self._get_ensemble_distance_loss(
-
-
-            f1p, f2p, f3p, f4p, f5p
-
-
-        )
-
-
-
-
-
-        self.add_loss(reconstruction_loss + ensemble_distance_loss)
-
-
-
-
-
-        return f1p, f2p, f3p, f4p, f5p, y1, y2, y3, y4, y5
-
-
-
-
-
-    def _get_ensemble_distance_loss(self, f1p, f2p, f3p, f4p, f5p):
-
-
-        ensemble_distance_loss = (
-
-
-            tf.reduce_mean(self._l4_after_channel_normalizing(f1p, f2p), axis=0)
-
-
-            + tf.reduce_mean(self._l4_after_channel_normalizing(f1p, f3p), axis=0)
-
-
-            + tf.reduce_mean(self._l4_after_channel_normalizing(f2p, f3p), axis=0)
-
-
-            + tf.reduce_mean(self._l4_after_channel_normalizing(f1p, f4p), axis=0)
-
-
-            + tf.reduce_mean(self._l4_after_channel_normalizing(f2p, f4p), axis=0)
-
-
-            + tf.reduce_mean(self._l4_after_channel_normalizing(f3p, f4p), axis=0)
-
-
-            + tf.reduce_mean(self._l4_after_channel_normalizing(f1p, f5p), axis=0)
-
-
-            + tf.reduce_mean(self._l4_after_channel_normalizing(f2p, f5p), axis=0)
-
-
-            + tf.reduce_mean(self._l4_after_channel_normalizing(f3p, f5p), axis=0)
-
-
-            + tf.reduce_mean(self._l4_after_channel_normalizing(f4p, f5p), axis=0)
-
-
-        ) / 10.0
-
-
-
-
-
-        return ensemble_distance_loss
-
-
-
-
-
-    def _get_reconstruction_loss(self, x, y1, y2, y3, y4, y5):
-
-
-        reconstruction_loss = (
-
-
-            tf.reduce_mean(l2_distance(x, y1), axis=0)
-
-
-            + tf.reduce_mean(l2_distance(x, y2), axis=0)
-
-
-            + tf.reduce_mean(l2_distance(x, y3), axis=0)
-
-
-            + tf.reduce_mean(l2_distance(x, y4), axis=0)
-
-
-            + tf.reduce_mean(l2_distance(x, y5), axis=0)
-
-
-        ) / 5.0
-
-
-
-
-
-        return reconstruction_loss
-
-
-
-
-
-    def _l4_after_channel_normalizing(self, x, y):
-
-
-        x = demean(x, axis=1)
-
-
-        y = demean(y, axis=1)
-
-
-
-
-
-        x = l4_normalize(x, axis=1)
-
-
-        y = l4_normalize(y, axis=1)
-
-
-
-
-
-        distance = tf.sqrt(tf.sqrt(tf.reduce_mean(tf.square(tf.square(x - y)), axis=[1, 2])))
-
-
-
-
-
-=======
     
 
 @tf.keras.utils.register_keras_serializable()
@@ -1006,5 +513,4 @@
 
         distance = tf.sqrt(tf.sqrt(tf.reduce_mean(tf.square(tf.square(x - y)), axis=[1, 2])))
 
->>>>>>> 53791465
         return distance